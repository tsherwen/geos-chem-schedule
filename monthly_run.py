#!/usr/local/anaconda/bin/python
"""
<<<<<<< HEAD
A script to split up long GEOS_Chem jobs on Earth0 into shorter runs.
This allows fitting in smaller queues and fairer access.

The jobs can call the next job in the sequence meaning you can submit in the
same way.

There are also options that you can either pass as arguments or run a UI
if no arguments are passed.
see "$ monthly_run.py --help" for more information.
"""

# file name = monthly_run.py

#############
# If you want to edit the default settings, then after the first run,
# The script will create a settings.json that you can change.
#############


from __future__ import absolute_import
from __future__ import print_function
import subprocess
import json
import os
import sys
import shutil
import datetime
import calendar
from dateutil.relativedelta import relativedelta
import pytest

=======
Splits up GEOS-Chem runs into smaller jobs, to be fairer on the queues.

Notes
---
 - file name = monthly_run.py
 - If you want to edit the default settings, then after the first run,
 - The script will create a settings.json that you can change.
"""
import os
import sys
import math
import shutil
import subprocess
import datetime
import dateutil
from dateutil.relativedelta import relativedelta
>>>>>>> ab59d897

# Master debug switch for main driver
DEBUG = True

######
# To do
# Write complete test suit
# Migrate from class to dictionary when tests are complete
########



class GET_INPUTS:
    """
    A class containing all the variables needed
    Attributes:
        attribute:              default         - description
        job_name:               GEOS            - Name of the job to appear in qstat
        step:                   month           - Time of the split chunks
        queue_priority:         0               - Priority of the job (-1024 to 1023)
        queue_name:             run             - Name of the queue to submit too
        run_script_string:      yes             - Do you want to run the script immidiatley
        out_of_hours_string:    yes             - Do you only want to run evenings and weekends?
        wall_time:              "2:00:00"       - How long will a chunk take (overestimate)
        email_option:           "yes"           - Do you want an email upon completion?
        email_address:          "example@example.com" - Address to send emails to
        email_setting:          "e"             - Email on exit? google PBS email for more
        memory_need:            "10gb"          - Maximum memory you will need"
    """

    def __init__(self):

        script_location = os.path.realpath(__file__)
        script_dir = os.path.dirname(script_location)
        user_settings_file = os.path.join(script_dir, 'settings.json')

<<<<<<< HEAD
        # set defaults
        self.job_name = "GEOS"
        self.step = "month"
        self.queue_priority = "0"
        self.queue_name = "run"
        self.run_script_string = "yes"
        self.out_of_hours_string = "no"
        self.wall_time = "2:00:00"
        self.email_option = "yes"
        self.email_address = "example@example.com"
        self.email_setting = "e"
        self.memory_need = "10gb"
        self.run_script = False
        self.out_of_hours = False
        self.email = False


        if os.path.exists(user_settings_file):

            settings_file = open(user_settings_file, 'r')
            options = json.load(settings_file)
        else:

            default = self.variables()
=======
        if not os.path.exists(user_settings_file):

            default = {}

            default["job_name"]             = "GEOS"    # Name of the job that appears in qstat
            default["step"]                 = "month"    # Name of the job that appears in qstat
            default["queue_priority"]       = "0"       # Priority of the job
            default["queue_name"]           = "run"     # Name of the queue to submit too
            default["run_script_string"]    = "yes"     # Do you want to run the script streight away?
            default["out_of_hours_string"]  = "no"      # Do you only want to run evenings and weekends?
            default["wall_time"]            = "2:00:00"# How long will a month take at most?
            default["email_option"]         = "yes"     # Do you want an email sending upon completion?
            default["email_address"]        = "example@example.com"
            default["email_setting"]        = "e"       # Do you want an email on exit(e) or othe settings - see PBS email.
            default["memory_need"]          = "10gb"    # How much memory do you need? 
>>>>>>> ab59d897

            settings_file = open(user_settings_file, 'w')
            json.dump(default, settings_file, sort_keys=True, indent=4)
            settings_file.close()

            options = default

        self.__dict__.update(options)
<<<<<<< HEAD
        return

    def __str__(self):
        """
        Set the method to print the class
        """
        _vars = self.variables()
        string = ""
        for key, val in _vars.items():
            string = string + "{key}: {val} \n".format(key=key, val=val)
            print("{key}: {val} \n".format(key=key, val=val))
#        attrs = str(self.__dict__)
        return string

    def __repr__(self):
        """
        Set the method to print the class
        """
        attrs = str(self.__dict__)
        return attrs

    def variables(self):
        """
        Return a list of class variables as a dictionary.
        """
        def built_in_function(key):
            """
            Check if a key is a built in class function or variable
            """
            return bool(key.startswith('__') and not callable(key))
        _vars = {key:val for key, val in self.__dict__.items() if not built_in_function(key)}
        return _vars

    def __setitem__(self, name, value):
        self.__dict__[name] = value

    def __getitem__(self, name):
        """Allow use like a dictionary"""
        return self.__dict__[name]


def run_completion_script():
    """
    Run a script when the final month finishes. This could be a cleanup script
    or a post processing script.
    """
=======

        return 

# If you have a script you would like to run upon completion, such as analyse some results, or turn results into a different format, then insert it in the run_completion_script function.
def run_completion_script(job_name):
    import subprocess
    #   subprocess.call( 'A script' )
>>>>>>> ab59d897
    return

# --------------------------------------------------------------
# Nothing below here should need changing, but feel free to look.

<<<<<<< HEAD


=======
>>>>>>> ab59d897
def main( debug=DEBUG ):
    """ 
    Run monthly_run 
    """
    # Get the default inputs as a class
    inputs = GET_INPUTS()
<<<<<<< HEAD

    # Get the arguments from the comand line or UI.
=======
 
    # Get the arguments from the command line or UI.
>>>>>>> ab59d897
    inputs = get_arguments( inputs, debug=DEBUG)
 
    # Check all the inputs are valid.
    inputs = check_inputs(inputs, debug=DEBUG)

    # Check the start and end dates are compatible with the script.
    start_date, end_date = get_start_and_end_dates()

    # Calculate the list of months.
    times = list_of_times_to_run( start_date, end_date, inputs )

    # Make a backup of the input.geos file.
    backup_the_input_file()

    # Create the individual time input files.
    create_the_input_files(times)

    # Create the queue files.
    create_the_queue_files(times, inputs, debug=DEBUG)

    # Create the run script.
    create_the_run_script(times)

    # Send the script to the queue if wanted.
    run_the_script(inputs.run_script)

    return;

def check_inputs(inputs, debug=False):
    """
    Make sure all the inputs make sense
    Input: inputs(dictionary)
    Output: inputs(dictionary)
    """
<<<<<<< HEAD

=======
    # Set variables from inputs
    job_name = inputs.job_name
>>>>>>> ab59d897
    queue_priority = inputs.queue_priority
    queue_name = inputs.queue_name
    run_script_string = inputs.run_script_string
    out_of_hours_string = inputs.out_of_hours_string
    email_option = inputs.email_option
    wall_time = inputs.wall_time
    step = inputs.step

    queue_names = ['core16', 'core32', 'core64', 'batch', 'run']
    yes = ['yes', 'YES', 'Yes', 'Y', 'y']
    no = ['no', 'NO', 'No', 'N', 'n']
    steps = ["month", "week", "day"]

<<<<<<< HEAD
    assert (step in steps), str(
        "Unrecognised step size.",
        "try one of {steps}",
        ).format(steps=steps)

    assert (-1024 <= int(queue_priority) <= 1023), str(
        "Priority not between -1024 and 1023. Recived {priority}"
        ).format(priority=queue_priority)

    assert (queue_name in queue_names), str(
        "Unrecognised queue type: {queue_name}"
        ).format(queue_name=queue_name)

    assert ((out_of_hours_string in yes) or (out_of_hours_string in no)), str(
        "Unrecognised option for out of hours.",
        "Try one of: {yes} / {no}",
        "The command given was {run_script_string}"
        ).format(yes=yes, no=no, run_script_string=run_script_string)

    assert (run_script_string in yes) or (run_script_string in no), str(
        "Unrecognised option for run the script on completion.",
        "Try one of: {yes} / {no}",
        "The command given was: {run_script_string}."
        ).format(yes=yes, no=no,
                 run_script_string=run_script_string)

    assert (email_option in yes) or (email_option in no), str(
        "Email option is neither yes or no.",
        "Please check the settings.",
        "Try one of: {yes} / {no}"
        ).format(yes=yes, no=no)

    # Create the logicals
    if run_script_string in yes:
        inputs["run_script"] = True
    elif run_script_string in no:
        inputs["run_script"] = False

    if out_of_hours_string in yes:
        inputs["out_of_hours"] = True
    elif out_of_hours_string in no:
        inputs["out_of_hours"] = False

    if email_option in yes:
        inputs["email"] = True
    elif email_option in no:
        inputs["email"] = False

    return inputs


=======
    assert (step in steps), (
            "Unrecognised step size.",
            "try one of {steps}",
            ).format( steps=steps )
 
    assert (-1024 <= int(queue_priority) <= 1023),(
        "Priority not between -1024 and 1023. Received {priority}"
                ).format(priority=queue_priority) 
     
    assert (queue_name in queue_names),(
        "Unrecognised queue type: {queue_name}"
                ).format(queue_name=queue_name)
 
    assert ((out_of_hours_string in yes) or (out_of_hours_string in no)),(
    "Unrecognised option for out of hours.",
    "Try one of: {yes} / {no}",
    "The command given was {run_script_string}"
            ).format(yes=yes, no=no, run_script_string=run_script_string)
 
    assert (run_script_string in yes) or (run_script_string in no), (
            "Unrecognised option for run the script on completion.",
            "Try one of: {yes} / {no}", 
            "The command given was: {run_script_string}."
                    ).format(yes=yes, no=no, 
                            run_script_string=run_script_string)
 
    assert (email_option in yes) or (email_option in no),(
            "Email option is neither yes or no.",
            "Please check the settings.",
            "Try one of: {yes} / {no}"
                    ).format(yes=yes, no=no)
 
    # Create the logicals
    if (run_script_string in yes):
       run_script = True
    elif (run_script_string in no):
       run_script = False
 
    if (out_of_hours_string in yes):
       out_of_hours = True
    elif (out_of_hours_string in no):
       out_of_hours = False
 
    if (email_option in yes):
       email = True
    elif (email_option in no):
       email = False
    
    if debug: print str(out_of_hours)
 
    inputs.run_script = run_script
    inputs.out_of_hours = out_of_hours
    inputs.email = email
 
    return inputs;
>>>>>>> ab59d897


def backup_the_input_file():
    """
    Save a copy of the origional input file
    """

    input_file = "input.geos"
    backup_input_file = "input.geos.orig"

    if not os.path.isfile( backup_input_file ):
       shutil.copyfile( input_file, backup_input_file )

    return



def setup_script():
    """
    Creates a symbolic link allowing the use to run "monthly_run" from any folder"
    """

    print("\n",
    "Monthly run setup complete. Change your default settings in settings.json\n",
    "To run the script from anywhere with the monthly_run command,",
    "copy the following code into your terminal. \n")

    script_location = os.path.realpath(__file__)
    # make sure the script is excecutable
    print( "chmod 755 {script}".format(script=script_location) )
    # Make sure there is a ~/bin file
    print( "mkdir -p $HOME/bin" )
    # Create a symlink from the file to the bin
    print( "ln -s {script} $HOME/bin/monthly_run".format(script=script_location) )
    # Make sure the ~/bin is in the bashrc
    #with open('$HOME/.bashrc','a') as bashrc:
    #        bashrc.write('## Written by monthly_run')
    #        bashrc.write('export PATH=$PATH:$HOME/bin')
    print( 'echo "## Written by monthly_run" >> $HOME/.bashrc' )
    print( 'echo "export PATH=\$PATH:\$HOME/bin" >> $HOME/.bashrc' )
    # source the bashrc
    print( "source $HOME/.bashrc" )
    print( "\n" )
    sys.exit()


def get_arguments(inputs, debug=DEBUG):
    """
    Get the arguments supplied from command line
    """
    # If there are no arguments then run the GUI
    if len(sys.argv)>1:
      for arg in sys.argv:
         if "monthly-run" in arg: continue
         if arg.startswith("--setup"):
            setup_script()
         elif arg.startswith("--job-name="):
            inputs.job_name = (arg[11:].strip())[:9]
         elif arg.startswith("--step="):
            inputs.step = arg[7:].strip()
         elif arg.startswith("--queue-name="):
            inputs.queue_name = arg[13:].strip()
         elif arg.startswith("--queue-priority="):
            inputs.queue_priority = arg[17:].strip()
         elif arg.startswith("--submit="):
            inputs.run_script_string = arg[9:].strip()
         elif arg.startswith("--out-of-hours="):
            inputs.out_of_hours_string = arg[15:].strip() 
         elif arg.startswith("--wall-time="):
            inputs.wall_time = arg[12:].strip()
         elif arg.startswith("--memory-need="):
            inputs.wall_time = arg[14:].strip() 
         elif arg.startswith("--help"):
            print("""
            monthly-run.py

            For UI run without arguments
            Arguments are:
            --job-name=
            --step=
            --queue-name=
            --queue-priority=
            --submit=
            --out-of-hours=
            --wall-time=
            --memory-need=
            e.g. to set the queue name to 'bob' write --queue-name=bob
            """)
         else:
             print ("""Invalid argument {arg}
                     Try --help for more info."""
                     ).format(arg=arg)
    else:
        inputs = get_variables_from_cli(inputs)
    return inputs


def get_variables_from_cli(inputs):
    """
    Get the variables needed from a UI
    """
    # Set variables from inputs
    job_name = inputs.job_name
    queue_priority = inputs.queue_priority
    queue_name  = inputs.queue_name
    run_script_string = inputs.run_script_string
    out_of_hours_string = inputs.out_of_hours_string
    wall_time = inputs.wall_time
    memory_need = inputs.memory_need
    step = inputs.step

    # Name the queue
    clear_screen()
<<<<<<< HEAD
    print( 'What name do you want in the queue?\n', \
    '(Will truncate to 9 charicters).\n')
=======
    print 'What name do you want in the queue?',
    print '(Will truncate to 9 characters).'
>>>>>>> ab59d897
    input = str(raw_input( 'DEFAULT = ' + job_name + ' :\n'))
    if (len(input) != 0): job_name = input

    # Specify the step size
    clear_screen()
    print( 'What time step size do you want?\n', \
        '(month recomended for 4x5, 2x25. week or day available).\n')
    input = str(raw_input( 'DEFAULT = ' + step + ' :\n'))
    if (len(input) != 0): step = input

    # Give the job a priority
    clear_screen()
    print("What queue priority do you want? (Between -1024 and 1023).\n")
    input = str(raw_input( 'DEFAULT = ' + queue_priority + ' :\n'))
    if (len(input) != 0): queue_priority = input

    # Choose the queue
    clear_screen()
    print( "What queue do you want to go in?\n" )
    input = str(raw_input( 'DEFAULT = ' + queue_name + ' :\n'))
    if (len(input) != 0): queue_name = input

    # Check for out of hours run
    clear_screen()
    print( "Do you only want to run jobs out of normal work hours?\n" \
        "(Monday to Friday 9am - 5pm)?\n")
    input = str(raw_input('Default = ' + out_of_hours_string + ' :\n'))
    if (len(input) != 0): out_of_hours_string = input

    # Set the walltime for the run   
    clear_screen()
    print( "How long does it take to run a month (HH:MM:SS)?\n",
        "Be generous! if the time is too short your\n"
        "job will get deleted (Max = 48 hours)\n")
    input = str(raw_input( 'DEFAULT = ' + wall_time + ' :\n'))
    if (len(input) != 0): wall_time = input

    # Set the memory requirements for the run 
    clear_screen()
    print( "How much memory does your run need?\n"
        "Lower amounts may increase priority.\n"
        "Example 4gb, 200mb, 200000kb.\n" )
    input = str(raw_input( 'DEFAULT = ' + memory_need + ' :\n'))
    if (len(input) != 0): memory_need = input

    # Run script check
    clear_screen()
    print( "Do you want to run the script now?\n")
    input = str(raw_input( 'DEFAULT = ' + run_script_string + ' :\n'))
    if (len(input) != 0): run_script_string = input

    clear_screen()   

    # Update input variables
    inputs.job_name = job_name
    inputs.queue_name = queue_name
    inputs.queue_priority = queue_priority
    inputs.run_script_string = run_script_string
    inputs.out_of_hours_string = out_of_hours_string
    inputs.wall_time = wall_time
    inputs.memory_need = memory_need
    inputs.step = step.lower()
    return inputs


def run_the_script(run_script):
    """
    Call the run script with a subprocess command.
    """
    if run_script:
        subprocess.call(["bash", "run_geos.sh"])
    return


def clear_screen():
    """
    Clear the screen of the terminal for the UI.
    """
    os.system('cls' if os.name == 'nt' else 'clear')
    return


def get_start_and_end_dates():
    """
    Get the start date and end date from input.geos
    """
    input_geos = open('input.geos', 'r')
    for line in input_geos:
<<<<<<< HEAD
        if line.startswith("Start YYYYMMDD, HHMMSS  :"):
            start_date = line[26:34]
        if line.startswith("End   YYYYMMDD, HHMMSS  :"):
            end_date = line[26:34]

    # Error checking though print...
    print("Start time = {start_date}".format(start_date=start_date))
    print("End time = {end_date}".format(end_date=end_date))
=======
       if line.startswith("Start YYYYMMDD, HHMMSS  :"):
          start_date = line[26:34]
          # Confirm the run starts on the first of the month
          #start_day=str(line[32:34])
          #if not start_day == "01":
          #   sys.exit( """The month does not start on the first.
          #           Received {start_day}""".format(start_day=start_day))
       if line.startswith("End   YYYYMMDD, HHMMSS  :"):
          end_date = line[26:34]
#          end_day  = str(line[32:34])
          #if not end_day == "01":
          #   sys.exit("""The month does not end on the first.
          #           Received {end_day}""".format(end_day=end_day))

    print "Start time = {start_date}".format(start_date=start_date)
    print "End time = {end_date}".format(end_date=end_date)
>>>>>>> ab59d897
    input_geos.close()

    return start_date, end_date



def list_of_times_to_run(start_time, end_time, inputs):
    """
    Create a list of start times and the end time of the run
    """
<<<<<<< HEAD

    step = inputs.step
=======
    # Get steps from inputs
    step=inputs.step
>>>>>>> ab59d897

    ###### TO-DO
    ######
    # This is the main file i need to change to get the list of times to run
    # To get most compatibility I will need to change the output formats of the
    # fils from YYYYMM to YYYYMMDD so that I can do that
    # I also need to add some checks for the input.geos so that all the output
    # dates have a 3 on them.
    #######

    def datetime_2_YYYYMMDD(_my_datetime):
        """
        Get the geoschem YYYYMMDD from a datetime object.
        """
        return _my_datetime.strftime("%Y%m%d")

<<<<<<< HEAD

    if step == "month":
=======
    if step=="month":
>>>>>>> ab59d897
        time_delta = relativedelta(months=1)
    elif step == "week":
        time_delta = relativedelta(weeks=1)
    elif step == "day":
        time_delta = relativedelta(days=1)

    start_datetime = datetime.datetime.strptime(start_time, "%Y%m%d")
    end_datetime = datetime.datetime.strptime(end_time, "%Y%m%d")

    _timestamp = (start_datetime)

    times = [datetime_2_YYYYMMDD(_timestamp)]
    while _timestamp < end_datetime:
        _timestamp = _timestamp + time_delta
        times.append(datetime_2_YYYYMMDD(_timestamp))

<<<<<<< HEAD

    return times

def test_list_of_times_to_run():
    """
    Make sure the list of times to run makes sense
    """
    monthly = {"step": "month",
               "start_time": "20070101",
               "end_time": "20080101",
               "expected_output": ["20070101", "20070201", "20070301",
                                   "20070401", "20070501", "20070601",
                                   "20070701", "20070801", "20070901",
                                   "20071001", "20071101", "20071201",
                                   "20080101"]
              }
    leap_year = {"step": "week",
                 "start_time": "20140720",
                 "end_time": "20140831",
                 "expected_output": ["20140720", "20140727", "20140803",
                                     "20140810", "20140817", "20140824",
                                     "20140831"]
                }
    dayly = {"step": "day",
             "start_time": "20000101",
             "end_time": "20000106",
             "expected_output": ["20000101", "20000102", "20000103",
                                 "20000104", "20000105", "20000106"]
            }

    tests = [monthly, leap_year, dayly]

    for test in tests:
        inputs = GET_INPUTS()
        inputs["step"] = test["step"]
        times = list_of_times_to_run(test["start_time"],
                                     test["end_time"], inputs)
        assert times == test["expected_output"]

    return


def update_output_line(line, end_time):
=======
    return times;


def update_output_line( line, end_time ):
>>>>>>> ab59d897
    """
    Make sure we have a 3 in the end date in input.geos output menu
    INPUT:
        line - string pulled from the input file
        end_time - "YYYYMMDD"
    OUTPUT:
        line - string to write to the input file
    """

#    _current_month_name = end_time.strf(time("%B"))
    _current_month_name = calendar.month_name[int(end_time[4:6])]
    _current_month_name = _current_month_name[0:3].upper()

    _current_day_of_month = int(end_time[6:8])
    _position_in_string = 26+_current_day_of_month

    # Replace all instances of 3 with 0 so we only have the final day as 3
    line = line.replace('3', '0')

    _line_start = line[:_position_in_string-1]
    _line_end = line[_position_in_string:]
<<<<<<< HEAD


=======
    
    ###########################################
    # TODO - add check if year is leap year and adjust February
    # TODO - if step=daily or weekly, then remove "3" values as default
    # and set these values to "0" to make clear want output is required.
    # Also add a switch to over ride this behaviour? 
    ###########################################
    
>>>>>>> ab59d897
    if line[20:23] == _current_month_name:
        line = _line_start +'3' + _line_end
    else:
        line = _line_start + '0' + _line_end

    return line

def test_update_output_line():
    """
    Tests for update_output_line
    """
    test_1 = {
        "end_time": "20140305",
        "linein": "Schedule output for MAR : 3000000000000000000000000000000",
        "lineout": "Schedule output for MAR : 0000300000000000000000000000000",
        }
    test_2 = {
        "end_time": "20140405",
        "linein": "Schedule output for MAR : 3000000000000000000000000000000",
        "lineout": "Schedule output for MAR : 0000000000000000000000000000000",
        }
    tests = [test_1, test_2]
    for test in tests:
        assert test["lineout"] == update_output_line(test["linein"], test["end_time"])

    return


def is_current_year_a_leap_year():
    """ Check if current year is a leap year """
    # TODO
    return


def create_the_input_files(times, debug=False):
<<<<<<< HEAD
    """
    Create the input files for the run
    INPUT:
        times - list of string times in the format YYYYMMDD
    Output:
        None
    """
    # create folder input files
    _dir = os.path.dirname("input_files/")
    if not os.path.exists(_dir):
        os.makedirs(_dir)
=======
    """ """
    # Create folder input files 
    dir = os.path.dirname("input_files/")
    if not os.path.exists(dir):
        os.makedirs(dir)     
>>>>>>> ab59d897


    # Modify the input files to have the correct start times
    # Also make sure they end on a 3
    for time in times:
        end_time = time
        if (time == times[0]):
            start_time = time
            continue
      
        if debug:
             print("""start time = {start_time}
                 End time = {end_time}"""
                ).format(start_time=start_time, end_time=end_time)
   
        input_geos = open( 'input.geos', 'r' )
        time_input_file_location = os.path.join(_dir, (start_time+".input.geos"))
        output_file = open(time_input_file_location, 'w')
      
        if debug:
             print("writing to file {filename}"
                 ).format(filename=time_input_file_location)

        for line in input_geos:

            if line.startswith("Start YYYYMMDD, HHMMSS  :"):
                newline = line[:26] + str(start_time) + line[34:] 
                output_file.write(newline)
                # Confirm the run starts on the first of the time
            elif line.startswith("End   YYYYMMDD, HHMMSS  :"):
                newline = line[:26] + str(end_time) + line[34:] 
                output_file.write(newline)
            # Force CSPEC on
            elif line.startswith("Read and save CSPEC_FULL:"):
                newline = line[:26] + 'T \n' 
                output_file.write(newline)
            # Make sure write at end on a 3
            elif line.startswith("Schedule output for"):
                newline = update_output_line( line, end_time )
                output_file.write(newline)
            else: 
                newline = line
                output_file.write(newline)
        output_file.close()
        start_time = time
        input_geos.close()
    return;

<<<<<<< HEAD
def create_new_input_file(start_time, end_time, input_file):
    """
    create a new input file based on the passed in open input file.
    INPUTS:
        start_time: YYYYMMSS
        end_time: YYYYMMSS
        input_file: Open file that is a list of strings
    OUTPUT:
        output_file: output file that is a list of strings
    """
    return

def create_the_queue_files(times, inputs, debug=DEBUG ):
=======
>>>>>>> ab59d897

def create_the_queue_files(times, inputs, debug=DEBUG ):
    """ """
    # Create local variables
    queue_name = inputs.queue_name
    job_name = inputs.job_name
    queue_priority = inputs.queue_priority
    out_of_hours = inputs.out_of_hours
    wall_time = inputs.wall_time
    email = inputs.email
    email_address = inputs.email_address
    email_setting = inputs.email_setting
    memory_need   = inputs.memory_need

<<<<<<< HEAD
    ## create folder queue files 
    _dir = os.path.dirname("queue_files/")
    if not os.path.exists(_dir):
        os.makedirs(_dir)     
=======
    # Create folder queue files 
    dir = os.path.dirname("queue_files/")
    if not os.path.exists(dir):
        os.makedirs(dir)     
>>>>>>> ab59d897

    # Modify the input files to have the correct start months
    for time in times:
        end_time = time
        if time == times[0]:
            start_time = time
            continue

        # Make the out of hours string if only running out of hours
        if out_of_hours:
             out_of_hours_string = (
 """
 if ! ( $out_of_hours_overide ); then                                            
    if $out_of_hours ; then                                                      
       if [ $(date +%u) -lt 6 ]  && [ $(date +%H) -gt 8 ] && [ $(date +%H) -lt 17 ] ; then
          job_number=$(qsub -a 1810 queue_files/{start_time}.pbs)   
          echo $job_number                                                       
          echo qdel $job_numner > exit_geos.sh                                   
          echo "Tried running in work hours but we don't want to. Will try again at 1800. The time we attempted to run was:">>logs/log.log
          echo $(date)>>logs/log.log                                             
          exit 1                                                                 
       fi                                                                        
    fi                                                                           
 fi  
 """
             ).format(start_time=start_time)
        else:
            out_of_hours_string = "\n"

        # Set up email if its the final run and email = True
        # TODO - add an option to always send email when run finishes? 
        # or if run finishes without a success code?
        if email and (time == times[-1]):
                email_string = (
"""
#PBS -m {email_setting}
#PBS -M {email_address}
"""
                ).format(email_setting=email_setting,
                        email_address=email_address)
        else:
            email_string = "\n"

        # Setup queue file string     
        queue_file_string = (
"""#!/bin/bash
#PBS -j oe
#PBS -V
#PBS -q {queue_name}
#     ncpus is number of hyperthreads - the number of physical core is half of that
#
#PBS -N {job_name}
#PBS -r n
#PBS -l walltime={wall_time}
#PBS -l mem={memory_need}
#PBS -l nodes=1:ppn=16
#
#PBS -o queue_output/{start_time}.output
#PBS -e queue_output/{start_time}.error
#
# Set priority.
#PBS -p {queue_priority}


{email_string}


cd $PBS_O_WORKDIR

# Make sure the required dirs exists
mkdir -p queue_output
mkdir -p logs
mkdir -p queue_files

<<<<<<< HEAD
# set enviroment variables
=======
# Set environment variables      
>>>>>>> ab59d897
#
set -x
#
#
export OMP_WAIT_POLICY=active
export OMP_DYNAMIC=false
export OMP_PROC_BIND=true

export OMP_NUM_THREADS=16
export F_UFMTENDIAN=big
export MPSTZ=1024M
export KMP_STACKSIZE=100000000
export KMP_LIBRARY=turnaround
export FORT_BUFFERED=true
ulimit -s 200000000


{out_of_hours_string}

# Change to the directory that the command was issued from
echo running in $PBS_O_WORKDIR > logs/log.log
echo starting on $(date) >> logs/log.log

# Create the exit file
echo qdel $job_number > exit_geos.sh
chmod 775 exit_geos.sh


rm -f input.geos
ln -s input_files/{start_time}.input.geos input.geos
/opt/sgi/mpt/mpt-2.09/bin/omplace ./geos > logs/{start_time}.geos.log

# Prepend the files with the date
mv ctm.bpch {start_time}.ctm.bpch
mv HEMCO.log logs/{start_time}.HEMCO.log

# Only submit the next month if GEOS-Chem completed correctly
last_line = "$(tail -n1 {start_time}.geos.log)"
complete_last_line = "**************   E N D   O F   G E O S -- C H E M   **************"

if [ $last_line = $complete_last_line]; then
   job_number=$(qsub queue_files/{end_time}.pbs)
   echo $job_number
fi
"""
        )

        # Add all the variables to the string
        queue_file_string = queue_file_string.format(
            queue_name=queue_name,
            job_name=(job_name + start_time)[:14], # job name can only be 15 characters
            start_time=start_time,
            wall_time=wall_time,
            memory_need=memory_need,
            queue_priority=queue_priority,
            email_string=email_string,
            out_of_hours_string=out_of_hours_string,
            end_time=end_time
            )

        queue_file_location = os.path.join(_dir, (start_time + ".pbs"))
        queue_file = open(queue_file_location, 'wb')
        queue_file.write(queue_file_string)
        # If this is the final month then run an extra command
        if time == times[-1]:
            run_completion_script()
        queue_file.close()
        start_time = time
    return


def create_the_run_script(months):
    """
    Create the script that can set off the run jobs for rerunning or manual
    submission.
    Input: months
    Output: 'run_geos.sh'
    """
    run_script = open('run_geos.sh', 'w')
    run_script_string = ("""
#!/bin/bash
qsub queue_files/{month}.pbs
     """).format(month=months[0])
    run_script.write(run_script_string)
    run_script.close()
    return


<<<<<<< HEAD
if __name__ == '__main__':
    main(debug=DEBUG)



########
# Tests
########

def test_check_inputs():
    """
    Test check_inputs()
    """

    yess = ['yes', 'YES', 'Yes', 'Y', 'y']
    nooo = ['NO', 'no', 'NO', 'No', 'N', 'n']

    queue_priority = {
        "name": "queue_priority",
        "valid_data": [1000, "1000", 1023, -1024, 0, -0],
        "invalid_data": [-2000, "bob", 1024]
        }
    queue_name = {
        "name": "queue_name",
        "valid_data": ["run"],
        "invalid_data": ["bob"]
        }
    out_of_hours_string = {
        "name": "out_of_hours_string",
        "valid_data": yess + nooo,
        "invalid_data": ["bob"],
        "data_logical": "out_of_hours"
        }
    email_option = {
        "name": "email_option",
        "valid_data": yess + nooo,
        "invalid_data": ["bob", 1000],
        "data_logical": "email"
        }
    run_script_string = {
        "name": "run_script_string",
        "valid_data": yess + nooo,
        "invalid_data": ["bob"],
        "data_logical": "run_script"
        }
    steps = {
        "name": "step",
        "valid_data": ["month", "week", "day"],
        "invalid_data": ["bob"],
        }


    tests = [queue_priority, queue_name, out_of_hours_string,
             email_option, run_script_string, steps]

    for test in tests:
        for data in test["valid_data"]:
            inputs = GET_INPUTS()
            inputs[test["name"]] = data
            # Confirm the valid data works
            try:
                check_inputs(inputs)
            except:
                print("This should fail but it did not:")
                print("Name = ", str(test["name"]), "\ndata = ", str(data))
                print(inputs)
                raise
            # Confirm it changes the logical if one exists
            if "data_logical" in test:
                if data in yess:
                    assert inputs[test["data_logical"]], ( \
                        "Name=", str(test["name"]), "\ndata=", str(data), "\n",
                        str(inputs))
                if data in nooo:
                    assert not inputs[test["data_logical"]], ( \
                        "Name=", str(test["name"]), "\ndata=", str(data), "\n",
                        str(inputs))


        for data in test["invalid_data"]:
            inputs = GET_INPUTS()
            inputs[test["name"]] = data
            # Confirm the invalid data fails
            with pytest.raises(Exception):
                try:
                    check_inputs(inputs)
                    print("This should fail but it did not:")
                    print("Name = ", str(test["name"]), "\ndata = ", str(data))
                    print(inputs)

                except Exception:
                    raise
    return

def test_check_inputs_steps():
    """
    Test check_inputs() steps
    """
    inputs = GET_INPUTS()
    for step in ["month", "week", "day"]:
        inputs.step = step
        check_inputs(inputs)
    with pytest.raises(Exception):
        inputs.step = "bob"
        check_inputs(inputs)
    return

def test_get_start_and_end_dates():
    "Test the retreval of the start date and end date"
    # Make a test file
    with open("input.geos", "w") as input_file:
        input_file.write("Start YYYYMMDD, HHMMSS  : 20100102 123456\n")
        input_file.write("End   YYYYMMDD, HHMMSS  : 20110102 123456")

    start_time, end_time = get_start_and_end_dates()
    assert start_time == "20100102"
    assert end_time == "20110102"
    # Cleanup
    os.remove("input.geos")
    return
=======
# --------------------------------------------------------------


if __name__=='__main__':
    main( debug=DEBUG )
>>>>>>> ab59d897
<|MERGE_RESOLUTION|>--- conflicted
+++ resolved
@@ -1,12 +1,11 @@
 #!/usr/local/anaconda/bin/python
 """
-<<<<<<< HEAD
 A script to split up long GEOS_Chem jobs on Earth0 into shorter runs.
 This allows fitting in smaller queues and fairer access.
 
 The jobs can call the next job in the sequence meaning you can submit in the
 same way.
-
+ - file name = monthly_run.py
 There are also options that you can either pass as arguments or run a UI
 if no arguments are passed.
 see "$ monthly_run.py --help" for more information.
@@ -14,12 +13,8 @@
 
 # file name = monthly_run.py
 
-#############
-# If you want to edit the default settings, then after the first run,
-# The script will create a settings.json that you can change.
-#############
-
-
+
+# Master debug switch for main driver
 from __future__ import absolute_import
 from __future__ import print_function
 import subprocess
@@ -32,26 +27,7 @@
 from dateutil.relativedelta import relativedelta
 import pytest
 
-=======
-Splits up GEOS-Chem runs into smaller jobs, to be fairer on the queues.
-
-Notes
----
- - file name = monthly_run.py
- - If you want to edit the default settings, then after the first run,
- - The script will create a settings.json that you can change.
-"""
-import os
-import sys
-import math
-import shutil
-import subprocess
-import datetime
-import dateutil
-from dateutil.relativedelta import relativedelta
->>>>>>> ab59d897
-
-# Master debug switch for main driver
+
 DEBUG = True
 
 ######
@@ -86,7 +62,6 @@
         script_dir = os.path.dirname(script_location)
         user_settings_file = os.path.join(script_dir, 'settings.json')
 
-<<<<<<< HEAD
         # set defaults
         self.job_name = "GEOS"
         self.step = "month"
@@ -105,29 +80,11 @@
 
 
         if os.path.exists(user_settings_file):
-
             settings_file = open(user_settings_file, 'r')
             options = json.load(settings_file)
         else:
 
             default = self.variables()
-=======
-        if not os.path.exists(user_settings_file):
-
-            default = {}
-
-            default["job_name"]             = "GEOS"    # Name of the job that appears in qstat
-            default["step"]                 = "month"    # Name of the job that appears in qstat
-            default["queue_priority"]       = "0"       # Priority of the job
-            default["queue_name"]           = "run"     # Name of the queue to submit too
-            default["run_script_string"]    = "yes"     # Do you want to run the script streight away?
-            default["out_of_hours_string"]  = "no"      # Do you only want to run evenings and weekends?
-            default["wall_time"]            = "2:00:00"# How long will a month take at most?
-            default["email_option"]         = "yes"     # Do you want an email sending upon completion?
-            default["email_address"]        = "example@example.com"
-            default["email_setting"]        = "e"       # Do you want an email on exit(e) or othe settings - see PBS email.
-            default["memory_need"]          = "10gb"    # How much memory do you need? 
->>>>>>> ab59d897
 
             settings_file = open(user_settings_file, 'w')
             json.dump(default, settings_file, sort_keys=True, indent=4)
@@ -136,7 +93,6 @@
             options = default
 
         self.__dict__.update(options)
-<<<<<<< HEAD
         return
 
     def __str__(self):
@@ -157,7 +113,6 @@
         """
         attrs = str(self.__dict__)
         return attrs
-
     def variables(self):
         """
         Return a list of class variables as a dictionary.
@@ -183,38 +138,19 @@
     Run a script when the final month finishes. This could be a cleanup script
     or a post processing script.
     """
-=======
-
-        return 
-
-# If you have a script you would like to run upon completion, such as analyse some results, or turn results into a different format, then insert it in the run_completion_script function.
-def run_completion_script(job_name):
-    import subprocess
-    #   subprocess.call( 'A script' )
->>>>>>> ab59d897
     return
 
 # --------------------------------------------------------------
 # Nothing below here should need changing, but feel free to look.
 
-<<<<<<< HEAD
-
-
-=======
->>>>>>> ab59d897
 def main( debug=DEBUG ):
     """ 
     Run monthly_run 
     """
     # Get the default inputs as a class
     inputs = GET_INPUTS()
-<<<<<<< HEAD
-
-    # Get the arguments from the comand line or UI.
-=======
- 
+
     # Get the arguments from the command line or UI.
->>>>>>> ab59d897
     inputs = get_arguments( inputs, debug=DEBUG)
  
     # Check all the inputs are valid.
@@ -249,12 +185,7 @@
     Input: inputs(dictionary)
     Output: inputs(dictionary)
     """
-<<<<<<< HEAD
-
-=======
     # Set variables from inputs
-    job_name = inputs.job_name
->>>>>>> ab59d897
     queue_priority = inputs.queue_priority
     queue_name = inputs.queue_name
     run_script_string = inputs.run_script_string
@@ -268,14 +199,13 @@
     no = ['no', 'NO', 'No', 'N', 'n']
     steps = ["month", "week", "day"]
 
-<<<<<<< HEAD
     assert (step in steps), str(
         "Unrecognised step size.",
         "try one of {steps}",
         ).format(steps=steps)
-
+ 
     assert (-1024 <= int(queue_priority) <= 1023), str(
-        "Priority not between -1024 and 1023. Recived {priority}"
+        "Priority not between -1024 and 1023. Received {priority}"
         ).format(priority=queue_priority)
 
     assert (queue_name in queue_names), str(
@@ -320,63 +250,6 @@
     return inputs
 
 
-=======
-    assert (step in steps), (
-            "Unrecognised step size.",
-            "try one of {steps}",
-            ).format( steps=steps )
- 
-    assert (-1024 <= int(queue_priority) <= 1023),(
-        "Priority not between -1024 and 1023. Received {priority}"
-                ).format(priority=queue_priority) 
-     
-    assert (queue_name in queue_names),(
-        "Unrecognised queue type: {queue_name}"
-                ).format(queue_name=queue_name)
- 
-    assert ((out_of_hours_string in yes) or (out_of_hours_string in no)),(
-    "Unrecognised option for out of hours.",
-    "Try one of: {yes} / {no}",
-    "The command given was {run_script_string}"
-            ).format(yes=yes, no=no, run_script_string=run_script_string)
- 
-    assert (run_script_string in yes) or (run_script_string in no), (
-            "Unrecognised option for run the script on completion.",
-            "Try one of: {yes} / {no}", 
-            "The command given was: {run_script_string}."
-                    ).format(yes=yes, no=no, 
-                            run_script_string=run_script_string)
- 
-    assert (email_option in yes) or (email_option in no),(
-            "Email option is neither yes or no.",
-            "Please check the settings.",
-            "Try one of: {yes} / {no}"
-                    ).format(yes=yes, no=no)
- 
-    # Create the logicals
-    if (run_script_string in yes):
-       run_script = True
-    elif (run_script_string in no):
-       run_script = False
- 
-    if (out_of_hours_string in yes):
-       out_of_hours = True
-    elif (out_of_hours_string in no):
-       out_of_hours = False
- 
-    if (email_option in yes):
-       email = True
-    elif (email_option in no):
-       email = False
-    
-    if debug: print str(out_of_hours)
- 
-    inputs.run_script = run_script
-    inputs.out_of_hours = out_of_hours
-    inputs.email = email
- 
-    return inputs;
->>>>>>> ab59d897
 
 
 def backup_the_input_file():
@@ -490,13 +363,8 @@
 
     # Name the queue
     clear_screen()
-<<<<<<< HEAD
     print( 'What name do you want in the queue?\n', \
     '(Will truncate to 9 charicters).\n')
-=======
-    print 'What name do you want in the queue?',
-    print '(Will truncate to 9 characters).'
->>>>>>> ab59d897
     input = str(raw_input( 'DEFAULT = ' + job_name + ' :\n'))
     if (len(input) != 0): job_name = input
 
@@ -585,7 +453,6 @@
     """
     input_geos = open('input.geos', 'r')
     for line in input_geos:
-<<<<<<< HEAD
         if line.startswith("Start YYYYMMDD, HHMMSS  :"):
             start_date = line[26:34]
         if line.startswith("End   YYYYMMDD, HHMMSS  :"):
@@ -594,24 +461,6 @@
     # Error checking though print...
     print("Start time = {start_date}".format(start_date=start_date))
     print("End time = {end_date}".format(end_date=end_date))
-=======
-       if line.startswith("Start YYYYMMDD, HHMMSS  :"):
-          start_date = line[26:34]
-          # Confirm the run starts on the first of the month
-          #start_day=str(line[32:34])
-          #if not start_day == "01":
-          #   sys.exit( """The month does not start on the first.
-          #           Received {start_day}""".format(start_day=start_day))
-       if line.startswith("End   YYYYMMDD, HHMMSS  :"):
-          end_date = line[26:34]
-#          end_day  = str(line[32:34])
-          #if not end_day == "01":
-          #   sys.exit("""The month does not end on the first.
-          #           Received {end_day}""".format(end_day=end_day))
-
-    print "Start time = {start_date}".format(start_date=start_date)
-    print "End time = {end_date}".format(end_date=end_date)
->>>>>>> ab59d897
     input_geos.close()
 
     return start_date, end_date
@@ -622,13 +471,8 @@
     """
     Create a list of start times and the end time of the run
     """
-<<<<<<< HEAD
-
+    # Get steps from inputs
     step = inputs.step
-=======
-    # Get steps from inputs
-    step=inputs.step
->>>>>>> ab59d897
 
     ###### TO-DO
     ######
@@ -645,12 +489,7 @@
         """
         return _my_datetime.strftime("%Y%m%d")
 
-<<<<<<< HEAD
-
     if step == "month":
-=======
-    if step=="month":
->>>>>>> ab59d897
         time_delta = relativedelta(months=1)
     elif step == "week":
         time_delta = relativedelta(weeks=1)
@@ -666,8 +505,6 @@
     while _timestamp < end_datetime:
         _timestamp = _timestamp + time_delta
         times.append(datetime_2_YYYYMMDD(_timestamp))
-
-<<<<<<< HEAD
 
     return times
 
@@ -710,13 +547,8 @@
     return
 
 
+
 def update_output_line(line, end_time):
-=======
-    return times;
-
-
-def update_output_line( line, end_time ):
->>>>>>> ab59d897
     """
     Make sure we have a 3 in the end date in input.geos output menu
     INPUT:
@@ -738,11 +570,7 @@
 
     _line_start = line[:_position_in_string-1]
     _line_end = line[_position_in_string:]
-<<<<<<< HEAD
-
-
-=======
-    
+
     ###########################################
     # TODO - add check if year is leap year and adjust February
     # TODO - if step=daily or weekly, then remove "3" values as default
@@ -750,7 +578,6 @@
     # Also add a switch to over ride this behaviour? 
     ###########################################
     
->>>>>>> ab59d897
     if line[20:23] == _current_month_name:
         line = _line_start +'3' + _line_end
     else:
@@ -786,7 +613,6 @@
 
 
 def create_the_input_files(times, debug=False):
-<<<<<<< HEAD
     """
     Create the input files for the run
     INPUT:
@@ -798,13 +624,6 @@
     _dir = os.path.dirname("input_files/")
     if not os.path.exists(_dir):
         os.makedirs(_dir)
-=======
-    """ """
-    # Create folder input files 
-    dir = os.path.dirname("input_files/")
-    if not os.path.exists(dir):
-        os.makedirs(dir)     
->>>>>>> ab59d897
 
 
     # Modify the input files to have the correct start times
@@ -853,7 +672,6 @@
         input_geos.close()
     return;
 
-<<<<<<< HEAD
 def create_new_input_file(start_time, end_time, input_file):
     """
     create a new input file based on the passed in open input file.
@@ -866,9 +684,6 @@
     """
     return
 
-def create_the_queue_files(times, inputs, debug=DEBUG ):
-=======
->>>>>>> ab59d897
 
 def create_the_queue_files(times, inputs, debug=DEBUG ):
     """ """
@@ -883,17 +698,10 @@
     email_setting = inputs.email_setting
     memory_need   = inputs.memory_need
 
-<<<<<<< HEAD
-    ## create folder queue files 
+    # Create folder queue files 
     _dir = os.path.dirname("queue_files/")
     if not os.path.exists(_dir):
         os.makedirs(_dir)     
-=======
-    # Create folder queue files 
-    dir = os.path.dirname("queue_files/")
-    if not os.path.exists(dir):
-        os.makedirs(dir)     
->>>>>>> ab59d897
 
     # Modify the input files to have the correct start months
     for time in times:
@@ -968,11 +776,7 @@
 mkdir -p logs
 mkdir -p queue_files
 
-<<<<<<< HEAD
-# set enviroment variables
-=======
 # Set environment variables      
->>>>>>> ab59d897
 #
 set -x
 #
@@ -1061,7 +865,9 @@
     return
 
 
-<<<<<<< HEAD
+# --------------------------------------------------------------
+
+
 if __name__ == '__main__':
     main(debug=DEBUG)
 
@@ -1181,11 +987,4 @@
     assert end_time == "20110102"
     # Cleanup
     os.remove("input.geos")
-    return
-=======
-# --------------------------------------------------------------
-
-
-if __name__=='__main__':
-    main( debug=DEBUG )
->>>>>>> ab59d897
+    return